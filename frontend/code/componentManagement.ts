--- conflicted
+++ resolved
@@ -8,16 +8,12 @@
 import { CodeExplorerComponent } from "./components/codeExplorer";
 import { ColorPickerComponent } from "./components/colorPicker";
 import { ColumnComponent, RowComponent } from "./components/linearContainers";
-<<<<<<< HEAD
-import { ComponentBase, ComponentState } from "./components/componentBase";
-=======
 import {
     ComponentBase,
     ComponentState,
     DeltaState,
     DeltaStateFromBackend,
 } from "./components/componentBase";
->>>>>>> 773a57ff
 import { ComponentId } from "./dataModels";
 import { ComponentPickerComponent } from "./components/componentPicker";
 import { ComponentTreeComponent } from "./components/componentTree";
@@ -238,15 +234,11 @@
 }
 
 /// Given a state, return the ids of all its children
-<<<<<<< HEAD
-export function getChildIds(state: ComponentState): ComponentId[] {
-=======
 export function getChildIds(state: DeltaStateFromBackend): ComponentId[] {
->>>>>>> 773a57ff
     let result: ComponentId[] = [];
 
     let propertyNamesWithChildren =
-        globalThis.CHILD_ATTRIBUTE_NAMES[state["_type_"]!] || [];
+        globalThis.CHILD_ATTRIBUTE_NAMES[state._type_!] || [];
 
     for (let propertyName of propertyNamesWithChildren) {
         let propertyValue = state[propertyName];
@@ -262,11 +254,7 @@
 }
 
 export function updateComponentStates(
-<<<<<<< HEAD
-    deltaStates: { [id: string]: ComponentState },
-=======
     deltaStates: { [id: string]: DeltaStateFromBackend },
->>>>>>> 773a57ff
     rootComponentId: ComponentId | null
 ): void {
     // Modifying the DOM makes the keyboard focus get lost. Remember which
