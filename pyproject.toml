[project]
name = "rio-ui"
description = "Build modern Websites and Apps just with Python"
dynamic = ["version"]
authors = [
    { name = "Jakob Pinterits", email = "jakob.pinterits@gmail.com" },
    { name = "Paul Pinterits", email = "rawing7@gmail.com" },
]
dependencies = [
    "crawlerdetect>=0.1.7,<0.4",
    "fastapi>=0.110,<0.116",
    "gitignore-parser>=0.1.11,<0.2",
    "identity-containers>=1.0.2,<2.0",
    "imy[docstrings,deprecations]>=0.7.1,<0.8",
    "introspection>=1.9.11,<2.0",
    "isort>=5.13,<7.0",
    "langcodes>=3.4,<4.0",
    "multipart>=1.2,<2.0",
    "narwhals>=1.12,<2.0",
    "ordered-set>=4.1,<5.0",
    "path-imports>=1.1.2,<2.0",
    "pillow>=10.2,<12.0",
    "pytz>=2024.1",
    "rapidfuzz>=3.12.2,<4.0",
    "revel>=0.9.1,<0.10",
    "timer-dict>=1.0,<2.0",
    "tomlkit>=0.12,<0.14",
    "typing-extensions>=4.5,<5.0",
    "unicall>=0.2post0,<0.3",
    "uniserde>=0.4,<0.5",
    "uvicorn[standard]>=0.29.0,<0.35",
    "watchfiles>=0.21,<2.0",
    "yarl>=1.9,<2.0",
]
requires-python = ">= 3.10"
readme = "README.md"
license.file = "LICENSE.txt"
keywords = [
    "web-development",
    "web-framework",
    "framework",
    "functional",
    "type-safe",
    "typing",
    "typed",
    "react",
    "web",
    "app",
    "user-interface",
    "web-app",
    "local-app",
    "modern",
    "rio",
]
classifiers = [
    "Development Status :: 4 - Beta",
    "Intended Audience :: Developers",
    "Intended Audience :: Financial and Insurance Industry",
    "Intended Audience :: Information Technology",
    "License :: OSI Approved :: Apache Software License",
    "Operating System :: OS Independent",
    "Programming Language :: Python :: 3",
    "Programming Language :: Python :: 3.10",
    "Programming Language :: Python :: 3.11",
    "Programming Language :: Python :: 3.12",
    "Programming Language :: Python :: 3.13",
    "Topic :: Internet :: WWW/HTTP :: Dynamic Content",
    "Topic :: Internet :: WWW/HTTP :: WSGI :: Application",
    "Topic :: Software Development :: Libraries :: Python Modules",
]

[project.optional-dependencies]
window = [
    "aiofiles>=24.1,<25.0",
    "copykitten>=1.2,<2.0",
    "platformdirs>=4.3,<5.0",
    "pywebview[pyside6]>=5.3,<6.0",
    # Workaround for https://github.com/rio-labs/rio/issues/235
<<<<<<< HEAD
    "PySide6<=6.7.3; python_version < \"3.13\"",
=======
    'PySide6<=6.7.3; python_version < "3.13"',
>>>>>>> c5b982a6
]

[project.urls]
homepage = "https://rio.dev"
repository = "https://github.com/rio-labs/rio"
documentation = "https://rio.dev/docs"

[project.scripts]
rio = "rio.__main__:main"

[build-system]
requires = ["hatchling==1.27.0"]
build-backend = "hatchling.build"

[dependency-groups]
dev = [
    "alt-pytest-asyncio==0.7.2",
    "asyncio-atexit>=1.0.1,<2.0",
    "coverage>=7.2,<8.0",
    "hatch>=1.11.1,<2.0",
    "matplotlib>=3.8,<4.0",
    "pandas>=2.2,<3.0",
    "playwright>=1.44,<1.45",
    "plotly>=5.22,<6.0",
    "polars>=0.20,<0.21",
    "pre-commit>=3.1,<4.0",
    "pyfakefs>=5.7.3,<6.0",
    "pytest-cov>=5.0,<6.0",
    "pytest>=8.2.1,<9.0",
    "ruff>=0.9.9,<0.10",
]

[tool.hatch.version]
path = "rio/__init__.py"

[tool.hatch.build.targets.wheel]
packages = ["rio"]
artifacts = ["rio/frontend files/*"]

[tool.hatch.build.targets.sdist]
artifacts = ["rio/frontend files/*"]

[tool.ruff]
line-length = 80

[tool.pytest.ini_options]
default_async_timeout = 30
filterwarnings = ["ignore::rio.warnings.RioPotentialMistakeWarning"]<|MERGE_RESOLUTION|>--- conflicted
+++ resolved
@@ -76,11 +76,7 @@
     "platformdirs>=4.3,<5.0",
     "pywebview[pyside6]>=5.3,<6.0",
     # Workaround for https://github.com/rio-labs/rio/issues/235
-<<<<<<< HEAD
-    "PySide6<=6.7.3; python_version < \"3.13\"",
-=======
     'PySide6<=6.7.3; python_version < "3.13"',
->>>>>>> c5b982a6
 ]
 
 [project.urls]
